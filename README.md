# GeoRAG Localization Service

GeoRAG — это промышленный сервис визуальной геолокации, построенный поверх идей
[HLOC](https://github.com/cvg/Hierarchical-Localization). Он сочетает глобальное
ранжирование NetVLAD и локальное сопоставление SuperPoint/LightGlue, сохраняет
артефакты в S3, а косинусное ранжирование выполняет в Qdrant. Метаданные и
служебная информация остаются в PostgreSQL. Сервис умеет обогащать ответы
адресами через Nominatim и готов к масштабированию на сотни тысяч фотографий
без прогрева всех дескрипторов в оперативной памяти.

## Ключевые преимущества

- **Полный пайплайн VPR из HLOC.** Глобальные дескрипторы NetVLAD отбирают
  кандидатов, LightGlue и RANSAC (USAC MAGSAC) подтверждают соответствия на
  уровне ключевых точек и геометрии, формируя итоговую метрику уверенности.
- **Расширяемая архитектура.** Приложение разделено на `core`, `application` и
  `infrastructure`: модели и конфигурация отделены от сервисов и адаптеров.
- **Максимум сигналов.** Мы сохраняем и используем глобальные и локальные
  признаки, количество соответствий, нормированные оценки и статистики для
  последующего анализа качества.
- **S3 + Qdrant + PostgreSQL.** Исходники и признаки хранятся в объектном
  хранилище, глобальные векторы лежат в Qdrant, а реляционная база содержит
  только ссылки и метаданные.
- **3D-точки для фронтенда.** По запросу строим облако глубины из входного
  снимка с помощью Depth Anything V2 и прикладываем его к ответу API вместе с
  оценённой позой LightGlue.
- **Стриминг признаков.** Локальные дескрипторы подкачиваются из S3 по требованию
  и кешируются в LRU, что позволяет работать с десятками тысяч изображений без
  дополнительного прогрева индекса.
- **Проработанное API.** REST-эндпоинты позволяют загружать снимки, искать
  совпадения, получать 3D-точки и результаты обратного геокодирования.
- **Инструменты разработчика.** Makefile, CLI-скрипт для пакетной загрузки,
  интерактивный `scripts/plot_point_cloud.py` для визуализации глубины по
  локальному изображению,
  готовые Dockerfile/compose и набор статических проверок (`ruff`, `mypy`).

## Архитектура проекта

```
app/
├── core/                # конфигурация и базовые сущности
├── application/         # прикладные сервисы (ingestion, search, matcher)
├── infrastructure/      # адаптеры к PostgreSQL и S3
├── api/                 # FastAPI-роуты и схемы
└── utils/               # вспомогательные утилиты
```

1. **Ингест**: изображение поступает через API или CLI, вычисляются локальные и
   глобальные признаки, пакеты сериализуются в S3, а в Qdrant создаётся точка с
   нормализованным вектором и ссылками. PostgreSQL хранит только служебные поля
   (ключи, координаты, метаданные).
2. **Поиск**: NetVLAD вычисляет глобальный дескриптор запроса, косинусная
   близость выбирает кандидатов из Qdrant, LightGlue подтверждает совпадения и
   формирует итоговый скоринг.
3. **Обратное геокодирование** (опционально) добавляет адрес по координатам.

## Быстрый старт

### 1. Подготовка окружения

```bash
cp .env.example .env
uv sync
```

> Для GPU-окружений установите PyTorch с нужной сборкой CUDA и задайте
> `COMPUTE_DEVICE=cuda` (или `cuda:0`) в переменных окружения.

### 2. Запуск сервиса

Запуск в режиме разработки:

```bash
uv run uvicorn app.main:app --reload
```

Запуск в Docker:

```bash
docker compose up --build
```

### 3. Массовая загрузка датасета

1. Скачайте уличные снимки Московской области из Mapillary (требуется токен):

   ```bash
   docker compose run --rm app make bootstrap-moscow
   ```

   Скрипт `scripts/download_moscow_mapillary.py` создаст каталог
   `train_data/mapillary_moscow` и заполнит его изображениями с метаданными в
   `metadata.jsonl`.

2. При необходимости добавьте собственные датасеты в `train_data/`, соблюдая
   формат, описанный ниже.

3. Запустите пакетный ingest:

   ```bash
   docker compose run --rm app make ingest
   ```

   `scripts/ingest_train_data.py` вычислит признаки и наполнит базу. Хостовый
   каталог `train_data/` монтируется в контейнер автоматически, поэтому пути и
   переменные окружения из `.env` совпадают с локальными. Одновременно ведётся
   потоковое логирование в `logs/ingest.log`, чтобы отслеживать прогресс без
   подключения к контейнеру.

### Формат каталога `train_data`

Сервис ожидает структуру, совместимую с несколькими источниками данных:

```
train_data/
├── mapillary_moscow/
│   ├── metadata.jsonl            # построчный JSON с относительными путями
│   ├── 1234567890.jpg            # само изображение (jpg/jpeg/png)
│   ├── 1234567890.json           # (опц.) sidecar c метаданными и GPS
│   └── ...
└── custom_dataset/
    ├── image_a.png
    ├── image_a.meta.json        # (опц.) широта/долгота/произвольные поля
    ├── manifest.jsonl           # (опц.) записи вида {"filename": "custom_dataset/image_a.png", ...}
    └── metadata.json            # (опц.) агрегированный JSON с полем results
```

- **Обязательные поля:** `filename` (относительный путь), сама фотография.
- **Высокоприоритетные поля:** `latitude`, `longitude` (в WGS84). Они могут
  находиться либо в `metadata.jsonl/manifest.jsonl`, либо в соседнем JSON.
- **Дополнительные поля:** `captured_at`, `compass_angle`, произвольные метки —
  все они будут сохранены в PostgreSQL как JSON-метаданные.
- Поддерживаются форматы изображений: `jpg`, `jpeg`, `png`, `bmp`, `tif`, `tiff`.
- Если в каталоге присутствует агрегированный `metadata.json`, ingest ищет рядом
  файлы `<id>.<ext>` и извлекает поля `speed`, `angle`, `create_timestamp`,
  `device`, `camera`. Поля `captured_at` и `compass_angle` автоматически
  нормализуются в `create_timestamp` и `angle`.

Скрипт ingest объединяет данные из манифеста и sidecar-файлов, приоритет у
метаданных, лежащих рядом с изображением.

## Переменные окружения

Полный перечень значений приведён в [.env.example](./.env.example). Важные
параметры:

| Переменная | Назначение |
|------------|------------|
| `DATABASE_DSN` | Строка подключения к PostgreSQL (`asyncpg`). |
| `QDRANT_*` | URL, API-ключ, коллекция и настройки шардинга/репликации Qdrant. |
| `S3_*`, `STORAGE_*` | Параметры S3-совместимого хранилища и префиксы каталогов. |
| `FEATURE_MAX_KEYPOINTS`, `FEATURE_CACHE_*`, `FEATURE_PREFETCH_LIMIT` | Ограничения SuperPoint и размеры кеша локальных признаков. |
| `GLOBAL_DESCRIPTOR_TYPE`, `LOCAL_FEATURE_TYPE`, `MATCHER_TYPE` | Используемые модели пайплайна. |
| `RETRIEVAL_CANDIDATES`, `GLOBAL_SCORE_WEIGHT`, `LOCAL_SCORE_WEIGHT`, `GEOMETRY_SCORE_WEIGHT` | Настройки ранжирования поиска и веса уровней пайплайна. |
| `POINT_CLOUD_LIMIT` | Максимальное количество нормализованных лучей в API-ответе. |
| `COMPUTE_DEVICE` | Явно задаёт устройство (`cpu`, `cuda`, `mps`, `cuda:0` и т.п.). |
| `NOMINATIM_USER_AGENT` | Пользовательский агент для прямого и обратного геокодирования. |
| `MAPILLARY_TOKEN` | Токен Mapillary для загрузки эталонных данных Московской области. |
| `OLLAMA_BASE_URL`, `OLLAMA_MODEL`, `OLLAMA_TIMEOUT_SECONDS` | Параметры визуально-языковой модели. |

## Визуально-языковой модуль Ollama

Сервис включает отдельный адаптер для визуально-языковой модели
Qwen2.5-VL-7B-Instruct, развёрнутой через [Ollama](https://ollama.com/).
Контейнер `ollama` добавлен в `docker-compose.yml` и по умолчанию слушает порт
`11434`.

Чтобы подготовить модель, выполните один раз:

```bash
docker compose up -d ollama
docker compose exec ollama ollama pull qwen2.5-vl:7b-instruct
```

Высокоуровневый интерфейс расположен в `app/application/vlm.py`. Он описывает
уличную сцену и формирует JSON с двумя полями: `address` (если в кадре есть
точный адрес или указатель, иначе `null`) и `description` с кратким описанием
местности.

Пример использования внутри приложения:

```python
from app.application.vlm import VisionLanguageAnalyzer
from app.infrastructure.vlm import OllamaVLMClient

client = OllamaVLMClient()
analyzer = VisionLanguageAnalyzer(client)
scene = await analyzer.describe(image_base64)
print(scene.address, scene.description)
```

## API

После запуска сервис доступен по `/docs`. Основные маршруты:

- `PUT /v1/images` — загрузить изображение и вычислить признаки.
- `POST /v1/search_by_image` — найти топ-N совпадений; параметр `plot_dots=true`
  добавляет облако точек глубины от Depth Anything V2 для изображения запроса.
- `POST /v1/search_by_coordinates` — вернуть ближайшие снимки к заданным
  координатам (ответ содержит расстояние в метрах).
- `POST /v1/search_by_address` — геокодировать адрес через Nominatim и вернуть
  ближайшие изображения по координатам адреса.
- `GET /v1/health` — проверка готовности сервиса.

Пример ответа поиска:

```json
{
  "query_image_url": "https://s3.local/georag/queries/7a8b....jpg",
  "query_point_cloud": [
    {"x": -1.72, "y": 0.64, "z": 6.81, "score": 0.92, "r": 132, "g": 118, "b": 105},
    {"x": -1.31, "y": -0.42, "z": 5.94, "score": 0.88, "r": 126, "g": 112, "b": 97}
  ],
  "matches": [
    {
      "image_id": 42,
      "confidence": 0.84,
      "global_similarity": 0.67,
      "local_matches": 542,
      "local_match_ratio": 0.46,
      "local_mean_score": 0.88,
      "geometry_inliers": 311,
      "geometry_inlier_ratio": 0.57,
      "geometry_score": 0.50,
      "image_url": "https://s3.local/georag/images/42a....jpg",
      "geometry_score": 0.50,
      "image_url": "https://s3.local/georag/images/42a....jpg",
      "latitude": 55.75,
      "longitude": 37.61,
      "address": "Москва, Россия",
      "metadata": {"source": "moscow_dataset"},
      "point_cloud": [],
      "correspondences": [],
      "relative_rotation": [
        0.99, -0.02, 0.10,
        0.01,  1.00, 0.03,
       -0.10, -0.02, 0.99
      ],
      "relative_translation": [0.12, -0.04, 0.01]
    }
  ]
}
```

Поле `query_point_cloud` содержит облако точек глубины изображения запроса.
Цвета представлены в RGB и извлекаются из исходного снимка. Облака точек для
совпадений на данный момент не формируются, поле `point_cloud` оставлено пустым
для совместимости. Матрицы `relative_rotation` и вектор `relative_translation`
по-прежнему описывают геометрию, рассчитанную LightGlue.

Пример ответа на `POST /v1/search_by_coordinates`:

```json
{
  "matches": [
    {
      "image_id": 21,
      "distance_meters": 37.4,
      "image_url": "https://s3.local/georag/images/21a....jpg",
      "latitude": 55.752,
      "longitude": 37.617,
      "address": "Москва, ул. Тверская",
      "metadata": {"dataset": "moscow"},
      "point_cloud": null
    }
  ]
}
```

## Визуализация реконструкций

Для локальной проверки глубины воспользуйтесь скриптом
`scripts/plot_point_cloud.py`. Он принимает путь к изображению, строит карту
глубины через Depth Anything V2 и отображает облако точек в интерактивном
<<<<<<< HEAD
окне Matplotlib. По умолчанию скрипт отсекает крайние значения глубины и
удаляет основную «земную» плоскость с помощью RANSAC, что убирает большую
часть артефактных полос, заметных на плоских поверхностях. Поведение можно
настроить флагами `--no-depth-clip` или `--disable-ground-filter`, а также
подобрать параметры фильтрации (например `--ground-distance 0.03`).
=======
окне Matplotlib.
>>>>>>> 7e416e28

```bash
uv run python scripts/plot_point_cloud.py path/to/image.jpg --max-points 60000 --save depth.png
```

Если аргумент `--save` не указан, график откроется в интерактивном окне.

> Для инференса необходим модуль `depth_anything_v2` из оригинального проекта
> Depth Anything V2. Склонируйте репозиторий и добавьте его в окружение перед запуском.

## Проверки качества и форматирование

```bash
make lint       # ruff
make typecheck  # mypy
```

## Дополнительные заметки

- NetVLAD, SuperPoint и LightGlue автоматически загружают предобученные веса при
  первом запуске и кэшируют их в каталоге `~/.cache/torch/hub`.
- Геометрическая проверка строится через `cv2.findFundamentalMat` (USAC MAGSAC)
  — это повторяет этап локализации HLOC и повышает точность.
- Для интеграции с новыми моделями достаточно реализовать новые адаптеры в
  `app/application` и внедрить их через конфигурацию.
- При работе в продакшне рекомендуется вынести очередь обработки (например,
  Celery) и настроить отказоустойчивое S3-хранилище (MinIO, Yandex Object
  Storage и т.п.).<|MERGE_RESOLUTION|>--- conflicted
+++ resolved
@@ -24,12 +24,17 @@
 - **3D-точки для фронтенда.** По запросу строим облако глубины из входного
   снимка с помощью Depth Anything V2 и прикладываем его к ответу API вместе с
   оценённой позой LightGlue.
+- **3D-точки для фронтенда.** По запросу строим облако глубины из входного
+  снимка с помощью Depth Anything V2 и прикладываем его к ответу API вместе с
+  оценённой позой LightGlue.
 - **Стриминг признаков.** Локальные дескрипторы подкачиваются из S3 по требованию
   и кешируются в LRU, что позволяет работать с десятками тысяч изображений без
   дополнительного прогрева индекса.
 - **Проработанное API.** REST-эндпоинты позволяют загружать снимки, искать
   совпадения, получать 3D-точки и результаты обратного геокодирования.
 - **Инструменты разработчика.** Makefile, CLI-скрипт для пакетной загрузки,
+  интерактивный `scripts/plot_point_cloud.py` для визуализации глубины по
+  локальному изображению,
   интерактивный `scripts/plot_point_cloud.py` для визуализации глубины по
   локальному изображению,
   готовые Dockerfile/compose и набор статических проверок (`ruff`, `mypy`).
@@ -196,6 +201,7 @@
 - `PUT /v1/images` — загрузить изображение и вычислить признаки.
 - `POST /v1/search_by_image` — найти топ-N совпадений; параметр `plot_dots=true`
   добавляет облако точек глубины от Depth Anything V2 для изображения запроса.
+  добавляет облако точек глубины от Depth Anything V2 для изображения запроса.
 - `POST /v1/search_by_coordinates` — вернуть ближайшие снимки к заданным
   координатам (ответ содержит расстояние в метрах).
 - `POST /v1/search_by_address` — геокодировать адрес через Nominatim и вернуть
@@ -208,6 +214,8 @@
 {
   "query_image_url": "https://s3.local/georag/queries/7a8b....jpg",
   "query_point_cloud": [
+    {"x": -1.72, "y": 0.64, "z": 6.81, "score": 0.92, "r": 132, "g": 118, "b": 105},
+    {"x": -1.31, "y": -0.42, "z": 5.94, "score": 0.88, "r": 126, "g": 112, "b": 97}
     {"x": -1.72, "y": 0.64, "z": 6.81, "score": 0.92, "r": 132, "g": 118, "b": 105},
     {"x": -1.31, "y": -0.42, "z": 5.94, "score": 0.88, "r": 126, "g": 112, "b": 97}
   ],
@@ -231,6 +239,8 @@
       "metadata": {"source": "moscow_dataset"},
       "point_cloud": [],
       "correspondences": [],
+      "point_cloud": [],
+      "correspondences": [],
       "relative_rotation": [
         0.99, -0.02, 0.10,
         0.01,  1.00, 0.03,
@@ -242,6 +252,11 @@
 }
 ```
 
+Поле `query_point_cloud` содержит облако точек глубины изображения запроса.
+Цвета представлены в RGB и извлекаются из исходного снимка. Облака точек для
+совпадений на данный момент не формируются, поле `point_cloud` оставлено пустым
+для совместимости. Матрицы `relative_rotation` и вектор `relative_translation`
+по-прежнему описывают геометрию, рассчитанную LightGlue.
 Поле `query_point_cloud` содержит облако точек глубины изображения запроса.
 Цвета представлены в RGB и извлекаются из исходного снимка. Облака точек для
 совпадений на данный момент не формируются, поле `point_cloud` оставлено пустым
@@ -262,6 +277,7 @@
       "address": "Москва, ул. Тверская",
       "metadata": {"dataset": "moscow"},
       "point_cloud": null
+      "point_cloud": null
     }
   ]
 }
@@ -272,20 +288,21 @@
 Для локальной проверки глубины воспользуйтесь скриптом
 `scripts/plot_point_cloud.py`. Он принимает путь к изображению, строит карту
 глубины через Depth Anything V2 и отображает облако точек в интерактивном
-<<<<<<< HEAD
 окне Matplotlib. По умолчанию скрипт отсекает крайние значения глубины и
 удаляет основную «земную» плоскость с помощью RANSAC, что убирает большую
 часть артефактных полос, заметных на плоских поверхностях. Поведение можно
 настроить флагами `--no-depth-clip` или `--disable-ground-filter`, а также
 подобрать параметры фильтрации (например `--ground-distance 0.03`).
-=======
-окне Matplotlib.
->>>>>>> 7e416e28
 
 ```bash
 uv run python scripts/plot_point_cloud.py path/to/image.jpg --max-points 60000 --save depth.png
-```
-
+uv run python scripts/plot_point_cloud.py path/to/image.jpg --max-points 60000 --save depth.png
+```
+
+Если аргумент `--save` не указан, график откроется в интерактивном окне.
+
+> Для инференса необходим модуль `depth_anything_v2` из оригинального проекта
+> Depth Anything V2. Склонируйте репозиторий и добавьте его в окружение перед запуском.
 Если аргумент `--save` не указан, график откроется в интерактивном окне.
 
 > Для инференса необходим модуль `depth_anything_v2` из оригинального проекта
